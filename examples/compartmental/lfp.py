--- conflicted
+++ resolved
@@ -6,13 +6,7 @@
 '''
 from brian2 import *
 
-<<<<<<< HEAD
-brian_prefs.codegen.target = 'weave'
-
-morpho=Cylinder(x=10*cm, y=0*cm, z=0*cm, diameter=2*238*um, n=1000, type='axon')
-=======
-morpho = Cylinder(length=10*cm, diameter=2*238*um, n=1000, type='axon')
->>>>>>> e5dad662
+morpho = Cylinder(x=10*cm, y=0*cm, z=0*cm, diameter=2*238*um, n=1000, type='axon')
 
 El = 10.613* mV
 ENa = 115*mV
@@ -40,16 +34,6 @@
 previous_v : volt
 '''
 
-<<<<<<< HEAD
-neuron = SpatialNeuron(morphology=morpho, model=eqs, Cm=1 * uF / cm ** 2, Ri=35.4 * ohm * cm, method="exponential_euler")
-neuron.v=0*mV
-neuron.h=1
-neuron.m=0
-neuron.n=.5
-neuron.I=0
-neuron.gNa=gNa0
-M=StateMonitor(neuron,'v',record=True)
-=======
 neuron = SpatialNeuron(morphology=morpho, model=eqs, Cm=1*uF/cm**2,
                        Ri=35.4*ohm*cm, method="exponential_euler")
 neuron.v = 0*mV
@@ -60,7 +44,6 @@
 neuron.gNa = gNa0
 neuron[5*cm:10*cm].gNa = 0*siemens/cm**2
 M = StateMonitor(neuron, 'v', record=True)
->>>>>>> e5dad662
 
 store_v = neuron.custom_operation('previous_v = v',when='start')
 
@@ -71,7 +54,6 @@
                               x : meter
                               y : meter
                               z : meter''')
-<<<<<<< HEAD
 lfp.x = 7*cm # Off center (to be far from stimulating electrode)
 lfp.y = [1*mm, 2*mm, 4*mm, 8*mm, 16*mm]
 # Synapses are normally executed after state update, so v-previous_v = dv
@@ -80,37 +62,20 @@
 S.w = 'area_pre/(4*pi*sigma)/((x_pre-x_post)**2+(y_pre-y_post)**2+(z_pre-z_post)**2)**.5'
 
 Mlfp = StateMonitor(lfp,'v',record=True)
-=======
-S = Synapses(neuron, lfp, model='''w : ohm*meter**2 (constant) # Weight in LFP
-                                   v_post = w*Im_pre : volt (summed)''',
-                                   connect=True)
-S.w = 'area_pre/(4*pi*sigma)/((x_pre-x_post)**2' + \
-      '+(y_pre-y_post)**2+(z_pre-z_post)**2)**.5'
-##### Missing here: capacitive current (should be C*dv/dt - Im rather than Im)
-##### Expose it somehow?
-### Also add coordinates of electrodes
->>>>>>> e5dad662
 
 run(50*ms, report='text')
-neuron.I[0] = 1 * uA # current injection at one end
+neuron.I[0] = 1*uA  # current injection at one end
 run(3*ms)
 neuron.I = 0*amp
 run(100*ms, report='text')
 
-<<<<<<< HEAD
 subplot(211)
 for i in range(10):
     plot(M.t/ms,M.v[i*100]/mV)
+ylabel('LFP (mV)')
 subplot(212)
 for i in range(5):
     plot(M.t/ms,Mlfp.v[i]/mV)
-=======
-for i in xrange(75, 125, 1):
-    plot(cumsum(neuron.length)/cm, i+(1./60)*M.v[:, i*5]/mV, 'k')
-yticks([])
-ylabel('Time [major] v (mV) [minor]')
-xlabel('Position (cm)')
-axis('tight')
->>>>>>> e5dad662
-
+ylabel('LFP (mV)')
+xlabel('Time (ms)')
 show()