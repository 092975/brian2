language: c  # We are not using the Python infrastructure
sudo: false  # Make sure we are using the container-based infrastructure

env:
  global:
    secure: "Vtb4Q/obhCgQwNp6OgkE4vAYmjW/MvXJljNcQ39EfN96jicsGpSCfeNqAIcbK+YDboS8lrnqin+bAt5aQpJgnQQtK86miDsiM5leurKxu4he6WBfJ3A1MQmYRFUAN4uM6Mq8mU0x5IvPoF6GKtIZkUG4TrZPUbLVW6UXOo0ioHM="

# Install packages for cross-compilation to 32 Bit
addons:
  apt:
    packages:
    - gcc-multilib
    - g++-multilib
    - lib32z1

matrix:
  include:
      # test that the documentation can be built from the tarball -- we
      # automatically build it from github master all the time, but downstream
      # packaging will use the tarball as the basis
    - python: "2.7"
      env: PYTHON="2.7" DOCS_ONLY=yes ARCHITECTURE="x86_64"
      os: linux
    # Standard tests
    - python: "2.7"
      env: PYTHON="2.7" STANDALONE=no CYTHON=yes MINIMAL_VERSIONS=no  REPORT_COVERAGE=yes CONDA_PY="27" CONDA_NPY="110" CONDA_BUILD='yes' SPLIT_RUN=1 ARCHITECTURE="x86_64"
      os: linux
    - python: "2.7"
<<<<<<< HEAD
      env: PYTHON="2.7" STANDALONE=no CYTHON=yes MINIMAL_VERSIONS=no  REPORT_COVERAGE=yes CONDA_PY="27" CONDA_NPY="110" CONDA_BUILD='yes' SPLIT_RUN=1 ARCHITECTURE="x86_64"
      os: osx
    - python: "2.7"
      env: PYTHON="2.7" STANDALONE=no CYTHON=yes MINIMAL_VERSIONS=no  REPORT_COVERAGE=yes CONDA_PY="27" CONDA_NPY="110" CONDA_BUILD='no' SPLIT_RUN=2 ARCHITECTURE="x86_64"
      os: osx
    - python: "2.7"
      env: PYTHON="2.7" STANDALONE=no CYTHON=yes MINIMAL_VERSIONS=no  REPORT_COVERAGE=no  CONDA_PY="27" CONDA_NPY="110" CONDA_BUILD='yes' SPLIT_RUN=1 ARCHITECTURE="x86"
=======
      env: PYTHON="2.7" STANDALONE=no CYTHON=yes MINIMAL_VERSIONS=no  REPORT_COVERAGE=yes CONDA_PY="27" CONDA_NPY="110" CONDA_BUILD='no' SPLIT_RUN=2 ARCHITECTURE="x86_64"
      os: linux
    - python: "2.7"
      env: PYTHON="2.7" STANDALONE=no CYTHON=yes MINIMAL_VERSIONS=no  REPORT_COVERAGE=no CONDA_PY="27" CONDA_NPY="110" CONDA_BUILD='yes' SPLIT_RUN=1 ARCHITECTURE="x86_64"
      os: osx
    - python: "2.7"
      env: PYTHON="2.7" STANDALONE=no CYTHON=yes MINIMAL_VERSIONS=no  REPORT_COVERAGE=no CONDA_PY="27" CONDA_NPY="110" CONDA_BUILD='no' SPLIT_RUN=2 ARCHITECTURE="x86_64"
      os: osx
    - python: "2.7"
      env: PYTHON="2.7" STANDALONE=no CYTHON=yes MINIMAL_VERSIONS=no  REPORT_COVERAGE=no  CONDA_PY="27" CONDA_NPY="110" CONDA_BUILD='no' SPLIT_RUN=1 ARCHITECTURE="x86"
>>>>>>> 1e8c0478
      os: linux
    - python: "2.7"
      env: PYTHON="2.7" STANDALONE=no CYTHON=yes MINIMAL_VERSIONS=no  REPORT_COVERAGE=no  CONDA_PY="27" CONDA_NPY="110" CONDA_BUILD='yes' SPLIT_RUN=2 ARCHITECTURE="x86"
      os: linux
    - python: "2.7"
      env: PYTHON="2.7" STANDALONE=no CYTHON=yes MINIMAL_VERSIONS=yes REPORT_COVERAGE=no  SPLIT_RUN=1 ARCHITECTURE="x86_64"
      os: linux
    - python: "2.7"
      env: PYTHON="2.7" STANDALONE=no CYTHON=yes MINIMAL_VERSIONS=yes REPORT_COVERAGE=no  SPLIT_RUN=2 ARCHITECTURE="x86_64"
      os: linux
    - python: "3.4"
      env: PYTHON="3.4" STANDALONE=no CYTHON=yes MINIMAL_VERSIONS=no  REPORT_COVERAGE=no  CONDA_PY="34" CONDA_NPY="110" CONDA_BUILD='yes' ARCHITECTURE="x86_64"
      os: linux
    - python: "3.4"
      env: PYTHON="3.4" STANDALONE=no CYTHON=yes MINIMAL_VERSIONS=no  REPORT_COVERAGE=no  CONDA_PY="34" CONDA_NPY="110" CONDA_BUILD='yes' ARCHITECTURE="x86_64"
      os: osx
    - python: "3.4"
      env: PYTHON="3.4" STANDALONE=no CYTHON=yes MINIMAL_VERSIONS=no  REPORT_COVERAGE=no  CONDA_PY="34" CONDA_NPY="110" CONDA_BUILD='yes' ARCHITECTURE="x86"
      os: linux
    - python: "3.5"
      env: PYTHON="3.5" STANDALONE=no CYTHON=yes MINIMAL_VERSIONS=no  REPORT_COVERAGE=no  CONDA_PY="35" CONDA_NPY="110" CONDA_BUILD='yes' ARCHITECTURE="x86_64"
      os: linux
    - python: "3.5"
      env: PYTHON="3.5" STANDALONE=no CYTHON=yes MINIMAL_VERSIONS=no  REPORT_COVERAGE=no  CONDA_PY="35" CONDA_NPY="110" CONDA_BUILD='yes' ARCHITECTURE="x86_64"
      os: osx
    - python: "3.5"
      env: PYTHON="3.5" STANDALONE=no CYTHON=yes MINIMAL_VERSIONS=no  REPORT_COVERAGE=no  CONDA_PY="35" CONDA_NPY="110" CONDA_BUILD='yes' ARCHITECTURE="x86"
      os: linux
    # test standalone
    - python: "2.7"
      env: PYTHON="2.7" STANDALONE=yes CYTHON=no MINIMAL_VERSIONS=no REPORT_COVERAGE=yes CONDA_BUILD='no' ARCHITECTURE="x86_64"
      os: linux
    - python: "2.7"
      env: PYTHON="2.7" STANDALONE=yes CYTHON=no MINIMAL_VERSIONS=no REPORT_COVERAGE=no CONDA_BUILD='no' ARCHITECTURE="x86"
      os: linux
    - python: "2.7"
      env: PYTHON="2.7" STANDALONE=yes CYTHON=no MINIMAL_VERSIONS=no REPORT_COVERAGE=no CONDA_BUILD='no' ARCHITECTURE="x86_64"
      os: osx
    - python: "3.5"
      env: PYTHON="3.5" STANDALONE=yes CYTHON=no MINIMAL_VERSIONS=no REPORT_COVERAGE=no CONDA_BUILD='no' ARCHITECTURE="x86_64"
      os: linux
    - python: "3.5"
      env: PYTHON="3.5" STANDALONE=yes CYTHON=no MINIMAL_VERSIONS=no REPORT_COVERAGE=no CONDA_BUILD='no' ARCHITECTURE="x86"
      os: linux
    - python: "3.5"
      env: PYTHON="3.5" STANDALONE=yes CYTHON=no MINIMAL_VERSIONS=no REPORT_COVERAGE=no CONDA_BUILD='no' ARCHITECTURE="x86_64"
      os: osx
    # test without installed cython
    - python: "2.7"
      env: PYTHON="2.7" STANDALONE=no CYTHON=no MINIMAL_VERSIONS=no REPORT_COVERAGE=yes ARCHITECTURE="x86_64"
      os: linux
    - python: "3.4"
      env: PYTHON="3.4" STANDALONE=no CYTHON=no MINIMAL_VERSIONS=no REPORT_COVERAGE=no ARCHITECTURE="x86_64"
      os: linux
    - python: "3.5"
      env: PYTHON="3.5" STANDALONE=no CYTHON=no MINIMAL_VERSIONS=no REPORT_COVERAGE=no ARCHITECTURE="x86_64"
      os: linux

# Use miniconda to install binary versions of numpy etc. from continuum
# analytic's repository. Follows an approach described by Dan Blanchard:
# https://gist.github.com/dan-blanchard/7045057
before_install:
- if [ ${PYTHON:0:1} == "2" ]; then
    if [ "$TRAVIS_OS_NAME" == "linux" ]; then
    wget http://repo.continuum.io/miniconda/Miniconda-latest-Linux-$ARCHITECTURE.sh -O miniconda.sh;
    else
    wget http://repo.continuum.io/miniconda/Miniconda-latest-MacOSX-$ARCHITECTURE.sh -O miniconda.sh;
    fi;
    else
    if [ "$TRAVIS_OS_NAME" == "linux" ]; then
    wget http://repo.continuum.io/miniconda/Miniconda3-latest-Linux-$ARCHITECTURE.sh -O miniconda.sh;
    else
    wget http://repo.continuum.io/miniconda/Miniconda3-latest-MacOSX-$ARCHITECTURE.sh -O miniconda.sh;
    fi;
  fi
- chmod +x miniconda.sh
# When we are installing the 32 Bit conda on a 64 Bit system, the miniconda
# installer will ask for a "yes" despite the -b flag, so we pipe in a yes
- yes | ./miniconda.sh -b -p ~/miniconda
- export PATH=~/miniconda/bin:$PATH

# command to install dependencies
install:
  - conda update --yes conda
  - if [[ $CONDA_BUILD == 'yes' ]]; then
       conda install --yes --quiet anaconda-client conda-build jinja2 pip setuptools;
    fi
  - if [[ $MINIMAL_VERSIONS == 'yes' ]]; then
    conda create -n travis_conda --yes --quiet pip python=$PYTHON numpy==1.8.2 scipy==0.13.3 nose sphinx ipython sympy==0.7.6 jinja2==2.7 pyparsing setuptools coverage;
    else
    conda create -n travis_conda --yes --quiet pip python=$PYTHON numpy scipy nose sphinx ipython sympy pyparsing jinja2 setuptools coverage;
    fi
  - source activate travis_conda
  - conda install --yes --quiet -c brian-team py-cpuinfo  # install cpuinfo from our own channel
  - if [[ $CYTHON == 'yes' ]]; then conda install --yes cython; SETUP_ARGS=--with-cython; else SETUP_ARGS=''; fi
  - if [[ $REPORT_COVERAGE == 'yes' ]]; then pip install -q coveralls; fi
  - python setup.py install $SETUP_ARGS --fail-on-error --single-version-externally-managed --record=record.txt
  - if [[ $DOCS_ONLY == 'yes' ]]; then
      pip install -q sphinxcontrib-issuetracker;
      python setup.py sdist;
    fi;

# command to run tests (make sure to not run it from the source directory)
script:
- if [[ $CONDA_BUILD == 'yes' ]]; then
    source deactivate;
    conda build --quiet -c brian-team dev/conda-recipe;
    source activate travis_conda;
  fi
# Don't run tests in parallel when reporting coverage
- if [[ $DOCS_ONLY == 'yes' ]]; then
    cd dist;
    tar xvzf *.tar.gz;
    cd Brian2*;
    mkdir docs;
    sphinx-build docs_sphinx docs;
  else
    export SRCDIR=$(pwd);
    SCRIPTFILE=$SRCDIR/dev/continuous-integration/run_test_suite.py;
    cd ~;
    if [[ $ARCHITECTURE == 'x86' ]]; then mkdir ~/.brian; cp $SRCDIR/dev/continuous-integration/preferences_for_32_bit ~/.brian/user_preferences; export CROSS_COMPILED=TRUE; fi;
    coverage run --rcfile=$SRCDIR/.coveragerc $SCRIPTFILE;
  fi

after_success:
# We only upload to binstar for commits merged into the master branch
- if [[ $CONDA_BUILD == 'yes' && $TRAVIS_PULL_REQUEST == 'false' && $TRAVIS_REPO_SLUG == 'brian-team/brian2' && $TRAVIS_BRANCH == 'master' ]]; then
    cd $SRCDIR;
    source deactivate;
    python dev/continuous-integration/move-conda-package.py dev/conda-recipe &&
    python dev/continuous-integration/conda-server-push.py;
    source activate travis_conda;
  fi;
  if [[ $REPORT_COVERAGE == 'yes' ]]; then
    cd ~;
    cp .coverage $SRCDIR;
    cd $SRCDIR;
    coveralls;
  fi

notifications:
  email: false
<|MERGE_RESOLUTION|>--- conflicted
+++ resolved
@@ -26,15 +26,6 @@
       env: PYTHON="2.7" STANDALONE=no CYTHON=yes MINIMAL_VERSIONS=no  REPORT_COVERAGE=yes CONDA_PY="27" CONDA_NPY="110" CONDA_BUILD='yes' SPLIT_RUN=1 ARCHITECTURE="x86_64"
       os: linux
     - python: "2.7"
-<<<<<<< HEAD
-      env: PYTHON="2.7" STANDALONE=no CYTHON=yes MINIMAL_VERSIONS=no  REPORT_COVERAGE=yes CONDA_PY="27" CONDA_NPY="110" CONDA_BUILD='yes' SPLIT_RUN=1 ARCHITECTURE="x86_64"
-      os: osx
-    - python: "2.7"
-      env: PYTHON="2.7" STANDALONE=no CYTHON=yes MINIMAL_VERSIONS=no  REPORT_COVERAGE=yes CONDA_PY="27" CONDA_NPY="110" CONDA_BUILD='no' SPLIT_RUN=2 ARCHITECTURE="x86_64"
-      os: osx
-    - python: "2.7"
-      env: PYTHON="2.7" STANDALONE=no CYTHON=yes MINIMAL_VERSIONS=no  REPORT_COVERAGE=no  CONDA_PY="27" CONDA_NPY="110" CONDA_BUILD='yes' SPLIT_RUN=1 ARCHITECTURE="x86"
-=======
       env: PYTHON="2.7" STANDALONE=no CYTHON=yes MINIMAL_VERSIONS=no  REPORT_COVERAGE=yes CONDA_PY="27" CONDA_NPY="110" CONDA_BUILD='no' SPLIT_RUN=2 ARCHITECTURE="x86_64"
       os: linux
     - python: "2.7"
@@ -45,7 +36,6 @@
       os: osx
     - python: "2.7"
       env: PYTHON="2.7" STANDALONE=no CYTHON=yes MINIMAL_VERSIONS=no  REPORT_COVERAGE=no  CONDA_PY="27" CONDA_NPY="110" CONDA_BUILD='no' SPLIT_RUN=1 ARCHITECTURE="x86"
->>>>>>> 1e8c0478
       os: linux
     - python: "2.7"
       env: PYTHON="2.7" STANDALONE=no CYTHON=yes MINIMAL_VERSIONS=no  REPORT_COVERAGE=no  CONDA_PY="27" CONDA_NPY="110" CONDA_BUILD='yes' SPLIT_RUN=2 ARCHITECTURE="x86"
