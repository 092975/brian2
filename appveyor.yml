--- conflicted
+++ resolved
@@ -127,17 +127,10 @@
           cd %SRC_DIR% &&
           %CMD_IN_ENV% python setup.py bdist_wheel &&
           %CMD_IN_ENV% python setup.py bdist_wininst &&
-<<<<<<< HEAD
-          %appveyor-retry CMD_IN_ENV% conda install --yes --quiet conda-build anaconda-client pip &&
-          %CMD_IN_ENV% conda build --quiet -c brian-team dev\conda-recipe --numpy 1.11 &&
-          %CMD_IN_ENV% conda build --quiet -c brian-team dev\conda-recipe --numpy 1.12 &&
-          %CMD_IN_ENV% conda build --quiet -c brian-team dev\conda-recipe --numpy 1.13 &&
-=======
           %appveyor-retry CMD_IN_ENV% conda install --yes --quiet -c conda-forge conda-build anaconda-client pip &&
           %CMD_IN_ENV% conda build --quiet -c conda-forge dev\conda-recipe --numpy 1.11 &&
           %CMD_IN_ENV% conda build --quiet -c conda-forge dev\conda-recipe --numpy 1.12 &&
           %CMD_IN_ENV% conda build --quiet -c conda-forge dev\conda-recipe --numpy 1.13 &&
->>>>>>> 1251f4c0
           %CMD_IN_ENV% python dev\continuous-integration\move-conda-package.py dev\conda-recipe &&
           if "%APPVEYOR_PULL_REQUEST_NUMBER%" == "" if "%APPVEYOR_REPO_NAME%" == "brian-team/brian2" if "%APPVEYOR_REPO_BRANCH%" == "master" %CMD_IN_ENV% python dev\continuous-integration\conda-server-push.py
      )'
