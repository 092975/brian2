--- conflicted
+++ resolved
@@ -1103,16 +1103,13 @@
                                                'to non-shared variable %s.')
                                               % (eq.varname, identifier))
 
-<<<<<<< HEAD
     def before_run(self, run_namespace):
         # Check that subexpressions are clearly labeled if there is some
         # ambiguity about whether they should be evaluated several times over
         # a single time step
         check_subexpressions(self, self.equations, run_namespace)
 
-=======
     @device_override('synapses_connect')
->>>>>>> 40e5bc57
     def connect(self, condition=None, i=None, j=None, p=1., n=1,
                 skip_if_invalid=False,
                 namespace=None, level=0):
