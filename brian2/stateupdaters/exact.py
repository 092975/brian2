--- conflicted
+++ resolved
@@ -84,15 +84,11 @@
         This method might be removed from future versions of Brian.
     '''
 
-<<<<<<< HEAD
     def __call__(self, equations, variables=None, method_options=None):
-        method_options = extract_method_options(method_options, {})
-=======
-    def __call__(self, equations, variables=None):
         logger.warn("The 'independent' state updater is deprecated and might be "
                     "removed in future versions of Brian.",
                     'deprecated_independent', once=True)
->>>>>>> befb0e46
+        method_options = extract_method_options(method_options, {})
         if equations.is_stochastic:
             raise UnsupportedEquationsException('Cannot solve stochastic '
                                                 'equations with this state '
