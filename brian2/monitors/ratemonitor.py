--- conflicted
+++ resolved
@@ -75,11 +75,7 @@
                                                np.dtype(type(self.clock.t))))
 
     def pre_run(self, namespace):
-<<<<<<< HEAD
-        self.codeobj = create_codeobject('%s_ratemonitor*' % self.name,
-=======
         self.codeobj = create_codeobject(self.name+'_codeobject*',
->>>>>>> e3f18542
                                          '', # No model-specific code
                                          {}, # no namespace
                                          self.variables,
