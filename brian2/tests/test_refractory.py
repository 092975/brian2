--- conflicted
+++ resolved
@@ -42,31 +42,22 @@
                        dv/dt = 99.999*Hz : 1 (unless refractory)
                        dw/dt = 99.999*Hz : 1
                        ''',
-                    threshold='v>0.999', reset='v=0;w=0',
+                    threshold='v>1', reset='v=0;w=0',
                     refractory=5*ms)
     # It should take 10ms to reach the threshold, then v should stay at 0
     # for 5ms, while w continues to increase
     mon = StateMonitor(G, ['v', 'w'], record=True, when='end')
     run(20*ms)
     # No difference before the spike
-<<<<<<< HEAD
-    assert_allclose(mon[0].v[mon.t < 10*ms], mon[0].w[mon.t < 10*ms])
-=======
-    assert_equal(mon[0].v[:timestep(10*ms, defaultclock.dt)],
-                 mon[0].w[:timestep(10*ms, defaultclock.dt)])
->>>>>>> 320a5f6b
+    assert_allclose(mon[0].v[:timestep(10*ms, defaultclock.dt)],
+                    mon[0].w[:timestep(10*ms, defaultclock.dt)])
     # v is not updated during refractoriness
     in_refractoriness = mon[0].v[timestep(10*ms, defaultclock.dt):timestep(15*ms, defaultclock.dt)]
     assert_equal(in_refractoriness, np.zeros_like(in_refractoriness))
     # w should evolve as before
-<<<<<<< HEAD
-    assert_allclose(mon[0].w[mon.t < 5*ms], mon[0].w[(mon.t >= 10*ms) & (mon.t <15*ms)])
-    assert np.all(mon[0].w[(mon.t >= 10*ms) & (mon.t <15*ms)] > 0)
-=======
-    assert_equal(mon[0].w[:timestep(5*ms, defaultclock.dt)],
-                 mon[0].w[timestep(10*ms, defaultclock.dt)+1:timestep(15*ms, defaultclock.dt)+1])
+    assert_allclose(mon[0].w[:timestep(5*ms, defaultclock.dt)],
+                    mon[0].w[timestep(10*ms, defaultclock.dt)+1:timestep(15*ms, defaultclock.dt)+1])
     assert np.all(mon[0].w[timestep(10*ms, defaultclock.dt)+1:timestep(15*ms, defaultclock.dt)+1] > 0)
->>>>>>> 320a5f6b
     # After refractoriness, v should increase again
     assert np.all(mon[0].v[timestep(15*ms, defaultclock.dt):timestep(20*ms, defaultclock.dt)] > 0)
 
@@ -88,7 +79,7 @@
                         time_since_spike = t - lastspike : second
                         ref_subexpression = (t - lastspike) < ref : boolean
                         ''',
-                        threshold='v>0.999', reset='v=0; w=0',
+                        threshold='v>1', reset='v=0;w=0',
                         refractory=ref_time,
                         dtype={'ref': defaultclock.variables['t'].dtype,
                                'ref_no_unit': defaultclock.variables['t'].dtype})
@@ -100,44 +91,26 @@
         run(20*ms)
         try:
             # No difference before the spike
-<<<<<<< HEAD
-            assert_allclose(mon[0].v[mon.t < 10*ms], mon[0].w[mon.t < 10*ms])
-            # v is not updated during refractoriness
-            in_refractoriness = mon[0].v[(mon.t >= 10*ms) & (mon.t < 15*ms)]
-            assert_equal(in_refractoriness, np.zeros_like(in_refractoriness))
-            # w should evolve as before
-            assert_allclose(mon[0].w[mon.t < 5*ms], mon[0].w[(mon.t >= 10*ms) & (mon.t < 15*ms)])
-            assert np.all(mon[0].w[(mon.t >= 10*ms) & (mon.t < 15*ms)] > 0)
-            # After refractoriness, v should increase again
-            assert np.all(mon[0].v[(mon.t >= 15*ms) & (mon.t < 20*ms)] > 0)
-=======
-            assert_equal(mon[0].v[:timestep(10*ms, defaultclock.dt)],
-                         mon[0].w[:timestep(10*ms, defaultclock.dt)])
+            assert_allclose(mon[0].v[:timestep(10*ms, defaultclock.dt)],
+                            mon[0].w[:timestep(10*ms, defaultclock.dt)])
             # v is not updated during refractoriness
             in_refractoriness = mon[0].v[timestep(10*ms, defaultclock.dt):timestep(15*ms, defaultclock.dt)]
-            assert_equal(in_refractoriness, np.zeros_like(in_refractoriness))
+            assert_allclose(in_refractoriness, np.zeros_like(in_refractoriness))
             # w should evolve as before
-            assert_equal(mon[0].w[:timestep(5*ms, defaultclock.dt)],
+            assert_allclose(mon[0].w[:timestep(5*ms, defaultclock.dt)],
                          mon[0].w[timestep(10*ms, defaultclock.dt)+1:timestep(15*ms, defaultclock.dt)+1])
             assert np.all(mon[0].w[timestep(10*ms, defaultclock.dt)+1:timestep(15*ms, defaultclock.dt)+1] > 0)
             # After refractoriness, v should increase again
             assert np.all(mon[0].v[timestep(15*ms, defaultclock.dt):timestep(20*ms, defaultclock.dt)])
->>>>>>> 320a5f6b
         except AssertionError as ex:
-            raise
-            # raise AssertionError('Assertion failed when using %r as refractory argument:\n%s' % (ref_time, ex))
+            raise AssertionError('Assertion failed when using %r as refractory argument:\n%s' % (ref_time, ex))
 
 @attr('standalone-compatible')
 @with_setup(teardown=reinit_devices)
 def test_refractoriness_threshold_basic():
     G = NeuronGroup(1, '''
-<<<<<<< HEAD
-    dv/dt = 200*Hz : 1
-    ''', threshold='v > 0.999', reset='v=0', refractory=10*ms)
-=======
     dv/dt = 199.99*Hz : 1
     ''', threshold='v > 1', reset='v=0', refractory=10*ms)
->>>>>>> 320a5f6b
     # The neuron should spike after 5ms but then not spike for the next
     # 10ms. The state variable should continue to integrate so there should
     # be a spike after 15ms
@@ -188,7 +161,7 @@
                         dv/dt = 199.99*Hz : 1
                         ref : second
                         ref_no_unit : 1
-                        ''', threshold='v > 0.999',
+                        ''', threshold='v > 1',
                         reset='v=0', refractory=ref_time,
                         dtype={'ref': defaultclock.variables['t'].dtype,
                                'ref_no_unit': defaultclock.variables['t'].dtype})
