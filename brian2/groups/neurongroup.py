--- conflicted
+++ resolved
@@ -43,8 +43,7 @@
                                        indices=indices,
                                        when=(group.clock, 'groups'),
                                        name=group.name + '_stateupdater*',
-                                       check_units=False,
-                                       template_specifiers=['_num_neurons'])
+                                       check_units=False)
 
         self.method = StateUpdateMethod.determine_stateupdater(self.group.equations,
                                                                self.group.namespace,
@@ -78,17 +77,7 @@
                                  group.language.template_threshold,
                                  indices=indices,
                                  when=(group.clock, 'thresholds'),
-<<<<<<< HEAD
-                                 name=group.name+'_thresholder*',
-                                 # TODO: This information should be included in
-                                 # the template instead
-                                 template_specifiers=['t',
-                                                      'refractory_until',
-                                                      'refractory',
-                                                      '_num_neurons'])
-=======
                                  name=group.name+'_thresholder*')
->>>>>>> a07f08e8
     
     def update_abstract_code(self):
         self.abstract_code = '_cond = ' + self.group.threshold
@@ -109,13 +98,7 @@
                                  group.language.template_reset,
                                  indices=indices,
                                  when=(group.clock, 'resets'),
-<<<<<<< HEAD
-                                 name=group.name + '_resetter*',
-                                 template_specifiers=['_spikes'])
-=======
-                                 name=group.name+'_resetter*',
-                                 iterate_all=False)
->>>>>>> a07f08e8
+                                 name=group.name + '_resetter*')
     
     def update_abstract_code(self):
         self.abstract_code = self.group.reset
