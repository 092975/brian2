--- conflicted
+++ resolved
@@ -10,7 +10,6 @@
 from .base import Function
 
 __all__ = ['FunctionWrapper', 'DEFAULT_FUNCTIONS']
-
 
 
 class RandnFunction(Function):
@@ -66,11 +65,7 @@
         '''.replace('%VAR%', var)
 
         hashdefine_code = '''
-<<<<<<< HEAD
         #define _randn(_vectorisation_idx) _call_randn(_python_randn)
-=======
-        #define _randn() _call_randn(_python_randn)
->>>>>>> d3d51bde
         '''
 
         return {'support_code': support_code,
@@ -83,7 +78,6 @@
 class RandFunction(Function):
     '''
     A specifier for the rand function, allowing its use both in Python and
-<<<<<<< HEAD
     C++ code (e.g. for synaptic connectivity). In Python, a
     `rand(vectorisation_idx)` call will return `len(vectorisation_idx)` random
     numbers (e.g. the size of the `NeuronGroup`), in C++ it will return a
@@ -94,32 +88,11 @@
 
     def __call__(self, vectorisation_idx):
         return rand(len(vectorisation_idx))
-=======
-    C++ code (e.g. for synaptic connectivity). In Python, a `rand()` call will
-    return `N` random numbers (e.g. the size of the `NeuronGroup`), in C++ it
-    will return a single number.
-
-    Parameters
-    ----------
-    N : int
-        The number of random numbers generated at a time.
-    '''
-    def __init__(self, N):
-        Function.__init__(self, pyfunc=rand)
-        self.N = int(N)
-
-    def __call__(self):
-        return rand(self.N)
->>>>>>> d3d51bde
-
-    def code_cpp(self, language, var):
-
-        support_code = '''
-<<<<<<< HEAD
+
+    def code_cpp(self, language, var):
+
+        support_code = '''
         double _rand(int vectorisation_idx)
-=======
-        double _rand()
->>>>>>> d3d51bde
         {
 	        return (double)rand()/RAND_MAX;
         }
@@ -132,7 +105,6 @@
         pass
 
 
-<<<<<<< HEAD
 class ClipFunction(Function):
     '''
     A specifier for the clip function, allowing its use both in Python and
@@ -145,24 +117,10 @@
 
     def __call__(self, array, a_min, a_max):
         return np.clip(array, a_min, a_max)
-=======
-class BoolFunction(Function):
-    ''' A specifier for the `bool` function. To make sure that they are
-    interpreted as boolean values, references to state variables that are
-    meant as boolean (e.g. ``not_refractory``) should be wrapped in this
-    function to make sure it is interpreted correctly.
-    '''
-    def __init__(self):
-        Function.__init__(self, pyfunc=np.bool_)
-
-    def __call__(self, value):
-        return np.bool_(value)
->>>>>>> d3d51bde
-
-    def code_cpp(self, language, var):
-
-        support_code = '''
-<<<<<<< HEAD
+
+    def code_cpp(self, language, var):
+
+        support_code = '''
         double _clip(const float value, const float a_min, const float a_max)
         {
 	        if (value < a_min)
@@ -170,11 +128,34 @@
 	        if (value > a_max)
 	            return a_max;
 	        return value;
-=======
+        }
+        '''
+
+        return {'support_code': support_code,
+                'hashdefine_code': ''}
+
+    def on_compile_cpp(self, namespace, language, var):
+        pass
+
+
+class BoolFunction(Function):
+    ''' A specifier for the `bool` function. To make sure that they are
+    interpreted as boolean values, references to state variables that are
+    meant as boolean (e.g. ``not_refractory``) should be wrapped in this
+    function to make sure it is interpreted correctly.
+    '''
+    def __init__(self):
+        Function.__init__(self, pyfunc=np.bool_)
+
+    def __call__(self, value):
+        return np.bool_(value)
+
+    def code_cpp(self, language, var):
+
+        support_code = '''
         double _bool(float value)
         {
 	        return value == 0 ? false : true;
->>>>>>> d3d51bde
         }
         '''
 
@@ -184,10 +165,7 @@
     def on_compile_cpp(self, namespace, language, var):
         pass
 
-<<<<<<< HEAD
-
-=======
->>>>>>> d3d51bde
+
 class FunctionWrapper(Function):
     '''
     Simple wrapper for functions that have exist both in numpy and C++
@@ -280,13 +258,10 @@
                 'mod': FunctionWrapper(np.mod, py_name='mod',
                                        cpp_name='fmod',
                                        sympy_func=sympy_mod.Mod),
-<<<<<<< HEAD
                 'clip': ClipFunction(),
                 'rand': RandFunction(),
-                'randn': RandnFunction()
-=======
+                'randn': RandnFunction(),
                 'bool': BoolFunction()
->>>>>>> d3d51bde
                  }
     
     return functions
