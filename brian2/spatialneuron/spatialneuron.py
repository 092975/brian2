'''
Compartmental models

TODO:
* How to access only the main branch of the morphology?
* access with metric indexes
* faster (C?)
* clean up
* point processes
'''
from brian2.equations.equations import Equations, PARAMETER, SUBEXPRESSION, DIFFERENTIAL_EQUATION
from brian2.groups.group import Group, CodeRunner
from brian2.units.allunits import ohm,siemens,amp
from brian2.units.fundamentalunits import Unit,fail_for_dimension_mismatch
from brian2.units.stdunits import uF,cm
from brian2.parsing.sympytools import sympy_to_str
from brian2.utils.logger import get_logger
from brian2.core.variables import Variables
from brian2.groups.neurongroup import NeuronGroup
from brian2.groups.subgroup import Subgroup
from brian2.equations.codestrings import Expression
import sympy as sp
from numpy import zeros, pi
from numpy.linalg import solve

__all__ = ['SpatialNeuron']

logger = get_logger(__name__)

class SpatialNeuron(NeuronGroup):
    def __init__(self, morphology=None, model=None, threshold = None, refractory = False, reset = None,
                 threshold_location = None,
                 clock=None, Cm=0.9 * uF / cm ** 2, Ri=150 * ohm * cm,
                 name='spatialneuron*', dtype=None, namespace=None, method=None):

        ##### Prepare and validate equations
        if isinstance(model, basestring):
            model = Equations(model)
        if not isinstance(model, Equations):
            raise TypeError(('model has to be a string or an Equations '
                             'object, is "%s" instead.') % type(model))

        if threshold_location is not None:
            if hasattr(threshold_location,'indices'): # assuming this is a method
                threshold_location = threshold_location.indices()
                if len(threshold_location) == 1: # for now, only a single compartment allowed
                    threshold_location = threshold_location[0]
                else:
                    raise AttributeError,"Threshold can only be applied on a single location"
            threshold = '(' + threshold + ') and (i == ' + str(threshold_location)+')'

        # Check flags
<<<<<<< HEAD
        # TODO: add point process / point current
        model.check_flags({PARAMETER: ('constant', 'shared')})
=======
        model.check_flags({DIFFERENTIAL_EQUATION: ('point current',),
                           PARAMETER: ('constant', 'shared', 'linked', 'point current'),
                           SUBEXPRESSION: ('shared', 'point current')})
>>>>>>> d1e53b7b

        model += Equations('''
        v:volt # membrane potential
        ''')

        # Process model equations (Im) to extract total conductance and the remaining current
        if 'Im' in model:
            membrane_eq=model['Im'] # the membrane equation
        else:
            raise TypeError,"The transmembrane current Im must be defined"

        # Insert point currents in the membrane equation
        for eq in model.itervalues():
            if 'point current' in eq.flags:
                fail_for_dimension_mismatch(eq.unit,amp,"Point current "+eq.varname+" should be in amp")
                eq.flags.remove('point current')
                membrane_eq.expr=Expression(str(membrane_eq.expr.code)+'+'+eq.varname+'/area')

        # Check conditional linearity
        # Match to _A*v+_B
        var = sp.Symbol('v', real=True)        
        wildcard = sp.Wild('_A', exclude=[var])
        constant_wildcard = sp.Wild('_B', exclude=[var])
        pattern = wildcard*var + constant_wildcard   
        # Expand substituted expressions in the membrane equation
        membrane_eq.type = DIFFERENTIAL_EQUATION
        for var,expr in model._get_substituted_expressions(): # this returns substituted expressions for diff eqs
            if var == 'Im':
                Im_expr = expr
        membrane_eq.type = SUBEXPRESSION
        # Factor out the variable
        s_expr = sp.collect(Im_expr.sympy_expr.expand(), var)
        matches = s_expr.match(pattern)
        
        if matches is None:
            raise TypeError,"The membrane current must be linear with respect to v"
        a,b = (matches[wildcard].simplify(),
                        matches[constant_wildcard].simplify())
        
        # Extracts the total conductance from Im, and the remaining current
        gtot_str="gtot__private="+sympy_to_str(-a)+": siemens/meter**2"
        I0_str="I0__private="+sympy_to_str(b)+": amp/meter**2"
        model+=Equations(gtot_str+"\n"+I0_str)

<<<<<<< HEAD
        # Equations for morphology
        # TODO: check whether Cm and Ri are already in the equations
        #       yes: should be shared instead of constant
        #       no: should be constant (check)
=======
        print model

        # Equations for morphology
>>>>>>> d1e53b7b
        eqs_constants = Equations("""
        diameter : meter (constant)
        length : meter (constant)
        x : meter (constant)
        y : meter (constant)
        z : meter (constant)
        distance : meter (constant)
        area : meter**2 (constant)
        Cm : farad/meter**2 (constant)
        Ri : ohm*meter (constant, shared)
        """)

        NeuronGroup.__init__(self,len(morphology),model=model + eqs_constants,
                             threshold = threshold, refractory = refractory, reset = reset,
                             method=method,clock=clock,
                             namespace=namespace,dtype=dtype,name=name)

        self.Cm = Cm
<<<<<<< HEAD
        self.Ri = Ri # TODO: this should also be a state variable (possibly shared)
=======
        self.Ri = Ri
>>>>>>> d1e53b7b

        # Insert morphology
        self.morphology = morphology
        self.morphology.compress(diameter=self.variables['diameter'].get_value(), length=self.variables['length'].get_value(),
                                 x=self.variables['x'].get_value(), y=self.variables['y'].get_value(),
                                 z=self.variables['z'].get_value(), area=self.variables['area'].get_value(),
                                 distance=self.variables['distance'].get_value())

        # Performs numerical integration step
        self.diffusion_state_updater = SpatialStateUpdater(self, method)

        # Creation of contained_objects that do the work
        self.contained_objects.extend([self.diffusion_state_updater])

    def __getattr__(self, x):
        if (x != 'morphology') and (x!='name') and ((x in self.morphology._namedkid) or all([c in 'LR123456789' for c in x])): # subtree
            morpho = self.morphology[x]
            return SpatialSubgroup(self,morpho._origin,morpho._origin + len(morpho),morphology=morpho)
        else:
            return NeuronGroup.__getattr__(self, x)

    def __getitem__(self,x):
        '''
        We allow standard subgrouping with compartment indexes: self[i:j]
        as well as subgrouping with distances, e.g. self[10*um:20*um]
        (Maybe only distances should be allowed)
        '''
        if not isinstance(x, slice):
            raise TypeError('Subgroups can only be constructed using slicing syntax')
        start,stop,step=x.start,x.stop,x.step
        if step is None:
            step=1
        if step != 1:
            raise IndexError('Subgroups have to be contiguous')

        if type(start) == type(1*cm): # e.g. 10*um:20*um
            # Convert to integers (compartment numbers)
            morpho = self.morphology[x]
            start=morpho._origin
            stop=morpho._origin + len(morpho)

        if start >= stop:
            raise IndexError('Illegal start/end values for subgroup, %d>=%d' %
                             (start, stop))

        return Subgroup(self, start, stop)


class SpatialSubgroup(Subgroup,SpatialNeuron):
    add_to_magic_network = False # correct?

    def __init__(self,source, start, stop, morphology, name=None):
        Subgroup.__init__(self,source,start,stop,name)
        Group.__setattr__(self,'morphology',morphology) # to avoid infinite recursion


class SpatialStateUpdater(CodeRunner,Group):
    '''
    The `CodeRunner` that updates the state variables of a `SpatialGroup`
    at every timestep.
    '''
    def __init__(self, group, method):
        # group is the neuron (a group of compartments) 
        self.method_choice = method
        self._isprepared=False
        CodeRunner.__init__(self, group,
                                       'spatialstateupdate',
                                       when=(group.clock, 'groups', 1),
                                       name=group.name + '_spatialstateupdater*',
                                       check_units=False)
        self.abstract_code='''
        _gtot = gtot__private
        _I0 = I0__private
        '''
        N=len(self.group)
        self.ab_star=zeros((3,N))
        self.ab_plus=zeros((3,N))
        self.ab_minus=zeros((3,N))
        self.b_plus=zeros(N)
        self.b_minus=zeros(N)
        self.v_star=zeros(N)
        self.u_plus=zeros(N)
        self.u_minus=zeros(N)
        self.variables=Variables(self)
        # These 5 variables are constant after prepare()
        self.variables.add_array('ab_star',Unit(1),3*N,values=self.ab_star.flatten(),dtype=self.ab_star.dtype)
        self.variables.add_array('ab_plus',Unit(1),3*N,values=self.ab_plus.flatten(),dtype=self.ab_plus.dtype)
        self.variables.add_array('ab_minus',Unit(1),3*N,values=self.ab_minus.flatten(),dtype=self.ab_minus.dtype)
        self.variables.add_array('b_plus',Unit(1),N,values=self.b_plus,dtype=self.b_plus.dtype)
        self.variables.add_array('b_minus',Unit(1),N,values=self.b_minus,dtype=self.b_minus.dtype)
        # These 3 variables change every time step
        self.variables.add_array('v_star',Unit(1),N,values=self.v_star,dtype=self.v_star.dtype)
        self.variables.add_array('u_plus',Unit(1),N,values=self.u_plus,dtype=self.u_plus.dtype)
        self.variables.add_array('u_minus',Unit(1),N,values=self.u_minus,dtype=self.u_minus.dtype)

    def before_run(self, run_namespace = None, level=0):
        if not self._isprepared: # this is done only once even if there are multiple runs
            self.prepare()
            self._isprepared=True
        CodeRunner.before_run(self, run_namespace, level=level+1)
        
    def run(self):
        CodeRunner.run(self)
        # Solve the linear system connecting branches
        self.P[:]=0
        self.B[:]=0
        self.fill_matrix(self.group.morphology)
        self.V = solve(self.P,self.B)
        # Calculate solutions by linear combination
        self.linear_combination(self.group.morphology)
        
    def prepare(self):
        '''
        Preparation of data structures.
        See the relevant document.
        '''
        # Correction for soma (a bit of a hack), so that it has negligible axial resistance
        if self.group.morphology.type=='soma':
            self.group.length[0]=self.group.diameter[0]*0.01
        # Inverse axial resistance
        self.invr=zeros(len(self.group))*siemens
        self.invr[1:]=pi/(2*self.group.Ri)*(self.group.diameter[:-1]*self.group.diameter[1:])/\
                   (self.group.length[:-1]+self.group.length[1:])
        # Note: this would give nan for the soma
        self.cut_branches(self.group.morphology)
        
        # Linear systems
        # The particular solution
        '''a[i,j]=ab[u+i-j,j]''' # u is the number of upper diagonals = 1
        self.ab_star[0,1:]=self.invr[1:]/self.group.area[:-1]
        self.ab_star[2,:-1]=self.invr[1:]/self.group.area[1:]
        self.ab_star[1,:]=-(self.group.Cm/self.group.clock.dt)-self.invr/self.group.area
        self.ab_star[1,:-1]-=self.invr[1:]/self.group.area[:-1]
        # Homogeneous solutions
        self.ab_plus[:]=self.ab_star
        self.ab_minus[:]=self.ab_star
        
        # Boundary conditions
        self.boundary_conditions(self.group.morphology)
        
        # Linear system for connecting branches
        n=1+self.number_branches(self.group.morphology) # number of nodes (2 for the root)
        self.P=zeros((n,n)) # matrix
        self.B=zeros(n) # vector RHS
        self.V=zeros(n) # solution = voltages at nodes

        self.variables['ab_star'].set_value(self.ab_star.flatten())
        self.variables['ab_plus'].set_value(self.ab_plus.flatten())
        self.variables['ab_minus'].set_value(self.ab_minus.flatten())
        self.variables['b_plus'].set_value(self.b_plus)
        self.variables['b_minus'].set_value(self.b_minus)

    def cut_branches(self,morphology):
        '''
        Recursively cut the branches by setting zero axial resistances.
        '''
        self.invr[morphology._origin]=0
        for kid in (morphology.children):
            self.cut_branches(kid)
    
    def number_branches(self,morphology,n=0,parent=-1):
        '''
        Recursively number the branches and return their total number.
        n is the index number of the current branch.
        parent is the index number of the parent branch.
        '''
        morphology.index=n
        morphology.parent=parent
        nbranches=1
        for kid in (morphology.children):
            nbranches+=self.number_branches(kid,n+nbranches,n)
        return nbranches

    def boundary_conditions(self,morphology):
        '''
        Recursively sets the boundary conditions in the linear systems.
        '''
        first=morphology._origin # first compartment
        last=first+len(morphology.x)-1 # last compartment
        # Inverse axial resistances at the ends: r0 and rn
        morphology.invr0=float(pi/(2*self.group.Ri)*self.group.diameter[first]**2/self.group.length[first])
        morphology.invrn=float(pi/(2*self.group.Ri)*self.group.diameter[last]**2/self.group.length[last])
        # Correction for boundary conditions
        self.ab_star[1,first]-=float(morphology.invr0/self.group.area[first]) # because of units problems
        self.ab_star[1,last]-=float(morphology.invrn/self.group.area[last])
        self.ab_plus[1,first]-=float(morphology.invr0/self.group.area[first]) # because of units problems
        self.ab_plus[1,last]-=float(morphology.invrn/self.group.area[last])
        self.ab_minus[1,first]-=float(morphology.invr0/self.group.area[first]) # because of units problems
        self.ab_minus[1,last]-=float(morphology.invrn/self.group.area[last])
        # RHS for homogeneous solutions
        self.b_plus[last]=-float(morphology.invrn/self.group.area[last])
        self.b_minus[first]=-float(morphology.invr0/self.group.area[first])
        # Recursive call
        for kid in (morphology.children):
            self.boundary_conditions(kid)
        
    def linear_combination(self,morphology):
        '''
        Calculates solutions by linear combination
        '''
        first=morphology._origin # first compartment
        last=first+len(morphology.x)-1 # last compartment
        i=morphology.index+1
        i_parent=morphology.parent+1
        v_star=self.variables['v_star'].get_value()
        u_minus=self.variables['u_minus'].get_value()
        u_plus=self.variables['u_plus'].get_value()
        self.group.v_[first:last+1]=v_star[first:last+1]+self.V[i_parent]*u_minus[first:last+1]\
                                                             +self.V[i]*u_plus[first:last+1]
        # Recursive call
        for kid in (morphology.children):
            self.linear_combination(kid)

    def fill_matrix(self,morphology):
        '''
        Recursively fills the matrix of the linear system that connects branches together.
        Apparently this is quick.
        '''
        first=morphology._origin # first compartment
        last=first+len(morphology.x)-1 # last compartment
        i=morphology.index+1
        i_parent=morphology.parent+1
        v_star=self.variables['v_star'].get_value()
        u_minus=self.variables['u_minus'].get_value()
        u_plus=self.variables['u_plus'].get_value()
        # Towards parent
        if i==1: # first branch, sealed end
            self.P[0,0]=u_minus[first]-1
            self.P[0,1]=u_plus[first]
            self.B[0]=-v_star[first]
        else:
            self.P[i_parent,i_parent]+=(1-u_minus[first])*morphology.invr0
            self.P[i_parent,i]-=u_plus[first]*morphology.invr0
            self.B[i_parent]+=v_star[first]*morphology.invr0
        # Towards children
        self.P[i,i]=(1-u_plus[last])*morphology.invrn
        self.P[i,i_parent]=-u_minus[last]*morphology.invrn
        self.B[i]=v_star[last]*morphology.invrn
        # Recursive call
        for kid in (morphology.children):
            self.fill_matrix(kid)<|MERGE_RESOLUTION|>--- conflicted
+++ resolved
@@ -50,14 +50,9 @@
             threshold = '(' + threshold + ') and (i == ' + str(threshold_location)+')'
 
         # Check flags
-<<<<<<< HEAD
-        # TODO: add point process / point current
-        model.check_flags({PARAMETER: ('constant', 'shared')})
-=======
         model.check_flags({DIFFERENTIAL_EQUATION: ('point current',),
                            PARAMETER: ('constant', 'shared', 'linked', 'point current'),
                            SUBEXPRESSION: ('shared', 'point current')})
->>>>>>> d1e53b7b
 
         model += Equations('''
         v:volt # membrane potential
@@ -102,16 +97,10 @@
         I0_str="I0__private="+sympy_to_str(b)+": amp/meter**2"
         model+=Equations(gtot_str+"\n"+I0_str)
 
-<<<<<<< HEAD
         # Equations for morphology
         # TODO: check whether Cm and Ri are already in the equations
         #       yes: should be shared instead of constant
         #       no: should be constant (check)
-=======
-        print model
-
-        # Equations for morphology
->>>>>>> d1e53b7b
         eqs_constants = Equations("""
         diameter : meter (constant)
         length : meter (constant)
@@ -130,11 +119,7 @@
                              namespace=namespace,dtype=dtype,name=name)
 
         self.Cm = Cm
-<<<<<<< HEAD
-        self.Ri = Ri # TODO: this should also be a state variable (possibly shared)
-=======
         self.Ri = Ri
->>>>>>> d1e53b7b
 
         # Insert morphology
         self.morphology = morphology
