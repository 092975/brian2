'''
Utility functions for handling the units in `Equations`.
'''
import re

<<<<<<< HEAD
import numpy as np

from brian2.units.fundamentalunits import Quantity, Unit,\
    fail_for_dimension_mismatch, DimensionMismatchError
=======
from brian2.units.fundamentalunits import (Quantity, Unit,
                                           fail_for_dimension_mismatch)
>>>>>>> b61cca6c
from brian2.units.fundamentalunits import DIMENSIONLESS
from brian2.units.allunits import (metre, meter, second, amp, kelvin, mole,
                                   candle, kilogram, radian, steradian, hertz,
                                   newton, pascal, joule, watt, coulomb, volt,
                                   farad, ohm, siemens, weber, tesla, henry,
                                   celsius, lumen, lux, becquerel, gray,
                                   sievert, katal, kgram, kgramme)

from brian2.codegen.translation import analyse_identifiers
from brian2.parsing.expressions import parse_expression_unit
from brian2.codegen.parsing import parse_statement
from brian2.codegen.ast_parser import NumpyNodeRenderer
from brian2.core.specifiers import VariableSpecifier

__all__ = ['unit_from_string', 'unit_from_expression', 'check_unit',
           'check_units_statements']


def unit_from_string(unit_string):
    '''
    Returns the unit that results from evaluating a string like
    "siemens / metre ** 2", allowing for the special string "1" to signify
    dimensionless units and the string "bool" to mark a boolean variable.
    
    Parameters
    ----------    
    unit_string : str
        The string that should evaluate to a unit
    
    Returns
    -------
    u : Unit or bool
        The resulting unit or ``True`` for a boolean parameter.
    
    Raises
    ------
    ValueError
        If the string cannot be evaluated to a unit.
    '''
    
    # We avoid using DEFAULT_NUMPY_NAMESPACE here as importing core.namespace
    # would introduce a circular dependency between it and the equations
    # package
    base_units = [metre, meter, second, amp, kelvin, mole, candle, kilogram,
                  radian, steradian, hertz, newton, pascal, joule, watt,
                  coulomb, volt, farad, ohm, siemens, weber, tesla, henry,
                  celsius, lumen, lux, becquerel, gray, sievert, katal, kgram,
                  kgramme]
    namespace = dict((repr(unit), unit) for unit in base_units)
    namespace['Hz'] = hertz  # Also allow Hz instead of hertz
    unit_string = unit_string.strip()
    
    # Special case: dimensionless unit
    if unit_string == '1':
        return Unit(1, dim=DIMENSIONLESS)

    # Another special case: boolean variable
    if unit_string == 'bool':
        return True

    # Check first whether the expression evaluates at all, using only base units
    try:
        evaluated_unit = eval(unit_string, namespace)
    except Exception as ex:
        raise ValueError(('"%s" does not evaluate to a unit when only using '
                          'base units (e.g. volt but not mV): %s') %
                         (unit_string, ex))
    
    # Check whether the result is a unit
    if not isinstance(evaluated_unit, Unit):
        if isinstance(evaluated_unit, Quantity):
            raise ValueError(('"%s" does not evaluate to a unit but to a '
                              'quantity -- make sure to only use units, e.g. '
                              '"siemens/metre**2" and not "1 * siemens/metre**2"') %
                             unit_string)
        else:
            raise ValueError(('"%s" does not evaluate to a unit, the result '
                             'has type %s instead.' % (unit_string,
                                                       type(evaluated_unit))))

    # No error has been raised, all good
    return evaluated_unit


def check_unit(expression, unit, namespace, specifiers):
    '''
    Evaluates the unit for an expression in a given namespace.
    
    Parameters
    ----------
    expression : str
        The expression to evaluate.
    namespace : dict-like
        The namespace of external variables.
    specifiers : dict of `Specifier` objects
        The information about the internal variables
    
    Raises
    ------
    KeyError
        In case on of the identifiers cannot be resolved.
    DimensionMismatchError
        If an unit mismatch occurs during the evaluation.
    
    See Also
    --------
    unit_from_expression
    '''
    expr_unit = parse_expression_unit(expression, namespace, specifiers)
    fail_for_dimension_mismatch(expr_unit, unit, ('Expression %s does not '
                                                  'have the expected units' %
                                                  expression))


def check_units_statements(code, namespace, specifiers):
    '''
    Check the units for a series of statements. Setting a model variable has to
    use the correct unit. For newly introduced temporary variables, the unit
    is determined and used to check the following statements to ensure
    consistency.
    
    Parameters
    ----------
    expression : str
        The expression to evaluate.
    namespace : dict-like
        The namespace of external variables.
    specifiers : dict of `Specifier` objects
        The information about the internal variables
    
    Raises
    ------
    KeyError
        In case on of the identifiers cannot be resolved.
    DimensionMismatchError
        If an unit mismatch occurs during the evaluation.
    '''
    known = set(specifiers.keys()) | set(namespace.keys())
    newly_defined, _, unknown = analyse_identifiers(code, known)
    
    if len(unknown):
        raise AssertionError(('Encountered unknown identifiers, this should '
                             'not happen at this stage. Unkown identifiers: %s'
                             % unknown))
    
    # We want to add newly defined variables to the specifiers dictionary so we
    # make a copy now
    specs = dict(specifiers)
    
    code = re.split(r'[;\n]', code)
    for line in code:
        line = line.strip()
        if not len(line):
            continue  # skip empty lines
        
        var, op, expr = parse_statement(line)
        if op in ('+=', '-=', '*=', '/=', '%='):
            # Replace statements such as "w *=2" by "w = w * 2"
            expr = '{var} {op_first} {expr}'.format(var=var,
                                                    op_first=op[0],
                                                    expr=expr)
            op = '='
        elif op == '=':
            pass
        else:
            raise AssertionError('Unknown operator "%s"' % op) 
    
        expr_unit = parse_expression_unit(expr, namespace, specs)

        if var in specifiers:
            fail_for_dimension_mismatch(specifiers[var].unit,
                                        expr_unit,
                                        ('Code statement "%s" does not use '
                                         'correct units' % line))
        elif var in newly_defined:
            # note the unit for later
            specs[var] = VariableSpecifier(var, expr_unit)
        else:
            raise AssertionError(('Variable "%s" is neither in the specifiers '
                                  'dictionary nor in the list of undefined '
                                  'variables.' % var))<|MERGE_RESOLUTION|>--- conflicted
+++ resolved
@@ -3,15 +3,8 @@
 '''
 import re
 
-<<<<<<< HEAD
-import numpy as np
-
-from brian2.units.fundamentalunits import Quantity, Unit,\
-    fail_for_dimension_mismatch, DimensionMismatchError
-=======
 from brian2.units.fundamentalunits import (Quantity, Unit,
                                            fail_for_dimension_mismatch)
->>>>>>> b61cca6c
 from brian2.units.fundamentalunits import DIMENSIONLESS
 from brian2.units.allunits import (metre, meter, second, amp, kelvin, mole,
                                    candle, kilogram, radian, steradian, hertz,
@@ -23,7 +16,6 @@
 from brian2.codegen.translation import analyse_identifiers
 from brian2.parsing.expressions import parse_expression_unit
 from brian2.codegen.parsing import parse_statement
-from brian2.codegen.ast_parser import NumpyNodeRenderer
 from brian2.core.specifiers import VariableSpecifier
 
 __all__ = ['unit_from_string', 'unit_from_expression', 'check_unit',
